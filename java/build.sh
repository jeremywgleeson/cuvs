<<<<<<< HEAD
VERSION="25.08.0" # Note: The version is updated automatically when ci/release/update-version.sh is invoked
=======
#!/bin/bash

set -e -u -o pipefail

ARGS="$*"
NUMARGS=$#

VERSION="25.06.0" # Note: The version is updated automatically when ci/release/update-version.sh is invoked
>>>>>>> 73e4fbcb
GROUP_ID="com.nvidia.cuvs"
SO_FILE_PATH="./internal/build"

if [ -z "${CMAKE_PREFIX_PATH:=}" ]; then
  CMAKE_PREFIX_PATH="$(pwd)/../cpp/build"
  export CMAKE_PREFIX_PATH
fi

cmake -B ./internal/build -S ./internal
cmake --build ./internal/build

# Generate Panama FFM API bindings and update (if any of them changed)
./panama-bindings/generate-bindings.sh

function hasArg {
    (( ${NUMARGS} != 0 )) && (echo " ${ARGS} " | grep -q " $1 ")
}

MAVEN_VERIFY_ARGS=()
if ! hasArg --run-java-tests; then
  MAVEN_VERIFY_ARGS=("-DskipTests")
fi

# Build the java layer
mvn install:install-file -DgroupId=$GROUP_ID -DartifactId=cuvs-java-internal -Dversion=$VERSION -Dpackaging=so -Dfile=$SO_FILE_PATH/libcuvs_java.so \
  && cd cuvs-java \
  && mvn verify "${MAVEN_VERIFY_ARGS[@]}" \
  && mvn install:install-file -Dfile=./target/cuvs-java-$VERSION-jar-with-dependencies.jar -DgroupId=$GROUP_ID -DartifactId=cuvs-java -Dversion=$VERSION -Dpackaging=jar<|MERGE_RESOLUTION|>--- conflicted
+++ resolved
@@ -1,6 +1,3 @@
-<<<<<<< HEAD
-VERSION="25.08.0" # Note: The version is updated automatically when ci/release/update-version.sh is invoked
-=======
 #!/bin/bash
 
 set -e -u -o pipefail
@@ -8,8 +5,7 @@
 ARGS="$*"
 NUMARGS=$#
 
-VERSION="25.06.0" # Note: The version is updated automatically when ci/release/update-version.sh is invoked
->>>>>>> 73e4fbcb
+VERSION="25.08.0" # Note: The version is updated automatically when ci/release/update-version.sh is invoked
 GROUP_ID="com.nvidia.cuvs"
 SO_FILE_PATH="./internal/build"
 
@@ -25,7 +21,7 @@
 ./panama-bindings/generate-bindings.sh
 
 function hasArg {
-    (( ${NUMARGS} != 0 )) && (echo " ${ARGS} " | grep -q " $1 ")
+    (( NUMARGS != 0 )) && (echo " ${ARGS} " | grep -q " $1 ")
 }
 
 MAVEN_VERIFY_ARGS=()
